--- conflicted
+++ resolved
@@ -276,170 +276,4 @@
   }
 });
 
-<<<<<<< HEAD
-=======
-// POST /api/billing/complete-mock-payment - Complete mock payment in development
-router.post('/complete-mock-payment', protect, async (req: AuthenticatedRequest, res: Response) => {
-  try {
-    const { planName, contributorCount = 1, billingCycle = 'monthly' } = req.body;
-
-    if (!planName) {
-      return res.status(400).json({
-        success: false,
-        message: 'Plan name is required'
-      });
-    }
-
-    if (!req.workspace) {
-      return res.status(400).json({
-        success: false,
-        message: 'Workspace context required'
-      });
-    }
-
-    const env = getEnv();
-    
-    // Only allow in development
-    if (env.NODE_ENV !== 'development') {
-      return res.status(403).json({
-        success: false,
-        message: 'Mock payment only available in development'
-      });
-    }
-
-    // Get the plan
-    const plan = await Plan.findByName(planName);
-    if (!plan) {
-      return res.status(404).json({
-        success: false,
-        message: 'Plan not found'
-      });
-    }
-
-    // Check if workspace already has an active subscription
-    const existingSubscription = await req.workspace.getActiveSubscription();
-    if (existingSubscription) {
-      return res.status(400).json({
-        success: false,
-        message: 'Workspace already has an active subscription'
-      });
-    }
-
-    // Create subscription
-    const count = Math.max(1, Math.min(contributorCount, plan.maxContributorsPerWorkspace));
-    const now = new Date();
-    const endsAt = billingCycle === 'yearly' 
-      ? new Date(now.getTime() + 365 * 24 * 60 * 60 * 1000) // 1 year from now
-      : new Date(now.getTime() + 30 * 24 * 60 * 60 * 1000); // 30 days from now
-    
-    const subscription = new Subscription({
-      workspaceId: req.workspace._id,
-      userId: req.user._id,
-      planId: plan._id,
-      contributorCount: count,
-      status: 'ACTIVE',
-      interval: billingCycle === 'yearly' ? 'year' : 'month',
-      amount: billingCycle === 'yearly' ? plan.getTotalYearlyPrice(count) : plan.getTotalMonthlyPrice(count),
-      totalMonthlyActions: plan.getTotalActionsPerMonth(count),
-      currency: 'usd',
-      startsAt: now,
-      endsAt: endsAt,
-      stripeSubscriptionId: `mock_sub_${Date.now()}`,
-      stripeCustomerId: `mock_cus_${req.user._id}`,
-      cancelAtPeriodEnd: false,
-      paymentFailed: false,
-      expirationWarningsSent: [],
-      expiredNotificationSent: false,
-      cancellationNotificationSent: false,
-      suspensionNotificationSent: false,
-      metadata: { isMock: true }
-    });
-
-    await subscription.save();
-    await subscription.populate('planId');
-
-    res.json({
-      success: true,
-      message: 'Mock payment completed successfully',
-      data: {
-        subscription: {
-          id: subscription._id,
-          status: subscription.status,
-          planName: (subscription.planId as any).name,
-          planDisplayName: (subscription.planId as any).displayName,
-          contributorCount: subscription.contributorCount,
-          totalMonthlyActions: subscription.totalMonthlyActions,
-          billingCycle: subscription.interval,
-          amount: subscription.amount,
-          currentPeriodEnd: subscription.endsAt
-        }
-      }
-    });
-
-  } catch (error: any) {
-    console.error('Error completing mock payment:', error);
-    res.status(500).json({
-      success: false,
-      message: 'Failed to complete mock payment',
-      error: error.message
-    });
-  }
-});
-
-// POST /api/billing/update-contributors - Update contributor count for existing subscription
-router.post('/update-contributors', protect, async (req: AuthenticatedRequest, res: Response) => {
-  try {
-    const { contributorCount } = req.body;
-
-    if (!req.workspace) {
-      return res.status(400).json({
-        success: false,
-        message: 'Workspace context required'
-      });
-    }
-
-    if (!contributorCount || contributorCount < 1) {
-      return res.status(400).json({
-        success: false,
-        message: 'Valid contributor count is required'
-      });
-    }
-
-    // Find active subscription for the workspace
-    const subscription = await req.workspace.getActiveSubscription();
-    if (!subscription) {
-      return res.status(404).json({
-        success: false,
-        message: 'No active subscription found for this workspace'
-      });
-    }
-
-    // Update contributor count
-    await subscription.updateContributorCount(contributorCount);
-    await subscription.populate('planId');
-
-    res.json({
-      success: true,
-      message: 'Contributor count updated successfully',
-      data: {
-        contributorCount: subscription.contributorCount,
-        totalMonthlyActions: subscription.totalMonthlyActions,
-        newAmount: subscription.amount,
-        planDisplayName: (subscription.planId as any).displayName
-      }
-    });
-
-  } catch (error: any) {
-    console.error('Error updating contributor count:', error);
-    res.status(500).json({
-      success: false,
-      message: 'Failed to update contributor count',
-      error: error.message
-    });
-  }
-});
-
->>>>>>> 2fa2b042
-// Note: Stripe webhook handler moved to main app routing to avoid JWT auth middleware
-
 export default router;