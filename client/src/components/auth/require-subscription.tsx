--- conflicted
+++ resolved
@@ -15,23 +15,25 @@
   const user = getCurrentUser()
   const { currentWorkspace, isLoading: workspaceLoading, workspaces } = useWorkspace()
 
-<<<<<<< HEAD
+
   const checkSubscription = useCallback(async () => {
     if (!user) {
       setLoading(false)
-=======
+      
+      return
+    }
+
   useEffect(() => {
     console.log('RequireSubscription: State change', { 
       workspaceLoading, 
       currentWorkspace: currentWorkspace?._id,
       workspacesCount: workspaces.length,
       user: user?.email
-    })
-
+    }
+                
     // Don't do anything until workspaces are loaded and user is available
     if (workspaceLoading || !user) {
       setChecking(true)
->>>>>>> 2fa2b042
       return
     }
 
