--- conflicted
+++ resolved
@@ -153,47 +153,12 @@
           <div className="space-y-3">
             <Button 
               className="w-full" 
-<<<<<<< HEAD
+
               onClick={() => {
                 // Simulate successful payment and redirect to purchase-success
                 setTimeout(() => {
                   window.location.href = '/purchase-success?demo=true'
                 }, 1000)
-=======
-              onClick={async () => {
-                setLoading(true)
-                try {
-                  // Complete mock payment
-                  const response = await fetch('/api/billing/complete-mock-payment', {
-                    method: 'POST',
-                    headers: {
-                      'Content-Type': 'application/json',
-                      ...getAuthHeaders()
-                    },
-                    body: JSON.stringify({
-                      planName,
-                      contributorCount,
-                      billingCycle
-                    })
-                  })
-
-                  const data = await response.json()
-                  
-                  if (data.success) {
-                    // Simulate slight delay for UX
-                    setTimeout(() => {
-                      onSuccess?.()
-                    }, 500)
-                  } else {
-                    setError(data.message || 'Failed to complete mock payment')
-                    setLoading(false)
-                  }
-                } catch (error) {
-                  console.error('Mock payment error:', error)
-                  setError('Failed to complete mock payment')
-                  setLoading(false)
-                }
->>>>>>> 2fa2b042
               }}
               disabled={loading}
             >
